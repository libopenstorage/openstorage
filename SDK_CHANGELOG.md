# Changelog

## Releases

<<<<<<< HEAD
### v0.174.0 - (12/14/2023)

* Add defrag status data structure
=======
### v0.174.0 - (12/12/2023)

* Fix spec handler and internal naming for fs format options
>>>>>>> 3917cf68

### v0.173.0 - (11/13/2023)

* Add DefragJob data structure

### v0.172.0 - (11/07/2023)

* Add new checksum flag to volume spec

### v0.171.0 - (11/02/2023)

* Add new CLI for filesystem check

### v0.170.0 - (10/26/2023)

* Add new CLI to trigger checksum validation

### v0.169.0 - (10/24/2023)

* Add quorum member flag to StorageNode

### v0.168.0 - (09/14/2023)

* Add new field cpu cores to api Node

### v0.167.0 - (09/14/2023)

* Add new field verbose to fastpath configuration

### v0.166.0 - (09/01/2023)

* Add pool rebalance schedule related APIs

### v0.165.0 - (08/30/2023)

* Add CloudDriveType field to StorageResource

### v0.164.0 - (07/17/2023)

* Add serverSideEncryption field to aws credentials

### v0.163.0 - (07/13/2023)

* Add mode field to SdkStorageRebalanceRequest

### v0.162.0 - (07/11/2023)

* Add new Watch endpoint

### v0.161.0 - (06/12/2023)

* Add auto-journal IO profile

### v0.160.0 - (06/12/2023)

* Add journal IO profile

### v0.159.0 - (04/06/2023)

* Add 3 new fields to the CloudBackupSize API:
  * total_download_bytes
  * compressed_object_bytes
  * capacity_required_for_restore

### v0.158.0 - (03/31/2023)

* Update stats for new VolumeBytesUsedByNode api

### v0.157.0 - (03/23/2023)

* Update stats for new VolumeBytesUsedByNode api

### v0.156.0 - (02/21/2023)

* Update NearSync clone state related fields

### v0.155.0 - (01/11/2023)

* Add NearSync related fields

### v0.154.0 - (12/21/2022)

* Adds additionalLabels field in SDK Clone request to pass additional labels to be added post-clone

### v0.153.0 - (11/09/2022)

* Add api for autofstrim push and pop

### v0.152.0 - (10/26/2022)

* FA DirectAccess CreateOptions is not honoroed by PX

### v0.151.0 - (9/13/2022)

* Add NONE value to sharedv4 service type enum

### v0.150.0 - (8/17/2022)

* PWX-26324: Extend fastpath config to disable auto fallback

### v0.149.0 - (8/4/2022)

* Add NFS Credential support

### v0.148.0 - (8/2/2022)

* Update SDK cloudBackup delete API

### v0.147.0 - (7/29/2022)

* Update volume spec for windows share

### v0.146.0 - (7/1/2022)

* Update create/delete bucket api param to include endpoint.

### v0.145.0 - (6/20/2022)

* Update create bucket api param to include anonymous bucket access mode.

### v0.144.0 - (6/8/2022)

* Revise for thin pool metadata device in storage resource

### v0.143.0 - (8/6/2022)

* Updating open storage bucket access credential object.

### v0.142.0 - (6/6/2022)

* Updating api params for Create and Delete Bucket service.

### v0.141.0 - (6/6/2022)

* Extend storage resource for thin pool metadata disk

### v0.140.0 - (5/31/2022)

* Added Access and Revoke api for SDK Bucket driver interface.

### v0.139.0 - (5/17/2022)

* Added Create and Delete api for SDK Bucket driver interface.

### v0.138.0 - (4/12/2022)

* Fixes many typos

### v0.137.0 - (3/31/2022)

* Adds full_vol_name field to PureBlockSpec.
* Adds full_vol_name field to PureFileSpec.

### v0.136.0 - (3/17/2022)

* Add topology requirement field the VolumeSpec.

### v0.135.0 - (2/7/2022)

* Add serial number to PureBlockSpec.

### v0.134.0 - (2/7/2022)

* Add scheduler topology field to the StorageNode object.

### v0.133.0 - (2/3/2022)

* Renumbered the fields to match release branches.

### v0.132.0 - (1/31/2022)

* Added a new cluster pairing mode for OneTimeMigration.

### v0.131.0 - (1/15/2022)

* Add a readahead flag in volume spec

### v0.130.0 - (1/4/2022)

* Add a filename field to DiagsCollectionRequest for test purposes

### v0.129.0 - (11/30/2021)

* Add message to show auto fstrim enable/disable info

### v0.128.0 - (11/17/2021)

* Add api for auto fstrim disk usage report

### v0.127.0 - (11/11/2021)

* Upgrade to proto3

### v0.126.0 - (09/28/2021)

* Added api for auto fs trim status

### v0.125.0 - (09/28/2021)

* Add sharedv4 failover strategy option

### v0.124.0 - (09/20/2021)

* Add pool maintenance status code

### v0.123.0 - (07/07/2021)

* Add DerivedIoProfile to Volume and a new NONE IO Profile

### v0.122.0 - (07/07/2021)

* Add a flag in Sharedv4ServiceSpec to indicate whether the service needs to be accessed outside of the cluster

### v0.121.0 - (06/09/2021)

* Remove unused fields from volume spec and VolumeState

### v0.120.0 - (05/12/2021)

* Add RelaxedReclaimPurge SDK API to OpenstorageNode service.

### v0.119.0 - (05/03/2021)

* Add new api to update existing credentials

### v0.118.0 - (04/22/2021)

* Add support for per-volume throttling of IOPS and/or bandwidth

### v0.117.0 - (05/06/2021)

* Change sharedv4 servicey type enum to conform to the style guilde

### v0.116.0 - (04/26/2021)

* Add Pure pass through volume specs into ProxySpec
* Parse mountOptions flag from storage class for Pure pass through volumes

### v0.115.0 - (04/12/2021)

* Add new fields to VolumeInfo and ReplicaSet to enable dynamic volume chunking

### v0.114.0 - (04/07/2021)

* StorageNode now have security status

### v0.113.0 - (04/06/2021)

* Add live option to diags collection SDK to collect live cores

### v0.112.0 - (03/30/2021)

* auto fstrim flag in volume spec

### v0.111.0 - (03/24/2021)

* Additions to CloudBackupEnumerate API to allow enumerating cloudbackups
* with whose source volumes are missing in the cluster. Also indicate if
* cloudbackup belongs to current cluster with enumerate data.

### v0.110.0 - (02/22/2021)

* Add SDK for diags collection

### v0.109.0 - (02/17/2021)

* Add Trashcan volume objects

### v0.108.0 - (01/26/2021)

* Handle volume spec update for fastpath

### v0.107.0 - (12/14/2020)

* Add a spec for defining a service for sharedv4 volumes. The service
  can be used for accessing this sharedv4 volume within and from outside
  the cluster.

### v0.106.0 - (01/06/2021)

* Extend volume stats structure to include discards

### v0.105.0 - (11/17/2020)

* Use destination instance ID for cloud driver transfer job

### v0.104.0 - (11/05/2020)

* Fastpath extend to carry node UUID instead of internal int

### v0.103.0 - (11/05/2020)

* Change the API definitions for OpenstorageJobServer RPCs

### v0.102.0 - (11/05/2020)

* Add CloudDriveTransfer job type

### v0.101.0 - (10/14/2020)

* Add CredentialDeleteReferences API

### v0.100.0 - (09/10/2020)

* Rename NodeDrain API to RemoveVolumeAttachments API
* Add OpenstorageJob service to query running and past jobs and their states.

### v0.99.0 - (9/10/2020)

* Add VolumeUsageByNode SDK API to OpenstorageNode service.

### v0.98.0 - (8/7/2020)

* Rename reflection volumes to proxy volumes.

### v0.97.0 - (8/7/2020)

* Add support for Reflection Volumes.
* Reflection Volumes essentially reflect an external data source as an openstorage volume.
* Added a new field ReflectionSpec to VolumeSpec object.

### v0.96.0 - (8/5/2020)

* Add CredentialId field to ClusterPairCreate api

### v0.95.0 - (8/4/2020)

* Removed IO_PROFILE_BKUPSRC from ioProfile list

### v0.94.0 - (7/29/2020)

* Added proxy write flag in volume spec

### v0.93.0 - (7/23/2020)

* Renamed FilesystemTrim Api GetStatus() to Status().

### v0.92.0 - (7/16/2020)

* Add sharedv4_mount_options field to Volume and VolumeSpec object.
* The sharedv4_mount_options will be used at runtime while mounting the sharedv4 volume from
  a node (client) which does not have the volume replica.

### v0.91.0 - (7/13/2020)

* Add mount_options field to Volume and VolumeSpec object.
* The mount_options will be used at runtime while mounting the volume.

### v0.90.0 - (7/8/2020)

* Added new field to CloudBackupGroupCreate api

### v0.89.0 - (7/7/2020)

* Remove LastUpdateTime from RebalanceJobSummary and added it RebalanceJob,

### v0.88.0 - (7/6/2020)

* Added new field to CloudBackupCreate api

### v0.87.0 - (6/29/2020)

* Modified fsck service interface and added new fields to volume and volume spec

### v0.86.0 - (6/25/2020)

* Add support for volume xattr update
*
### v0.85.0 - (6/25/2020)

* Updated rebalance data structures

### v0.84.0 - (6/24/2020)

* Updated rebalance data structures

### v0.83.0 - (6/16/2020)

* Added support for fetching cloud backup size

### v0.82.0 - (6/11/2020)

* Modified fsck service interface and added new fields to volume spec

### v0.81.0 - (6/3/2020)

* Add storage-class options to credentials

### v0.80.0 - (6/2/2020)

* Add direct_io as IO strategy

### v0.79.0 - (6/1/2020)

* Add "dirty" flag to fastpath volumes.

### v0.78.0 - (4/28/2020)

* Add SDK APIs for storage rebalance

### v0.77.0 - (4/22/2020)

* Add "deleteOnFailure" flag for snapshotGroup api

### v0.76.0 - (4/7/2020)

* Add implementation specific additional attributes for volume

### v0.75.0 - (3/18/2020)

* Add IAM flag for credentials

### v0.74.0 - (3/4/2020)

* Add VolumeCatalog api for volumes

### v0.73.0 - Tech Preview (1/27/2020)

* Add Restore volume spec for Cloud Backup restore api

### v0.72.0 - (1/21/2020)

* Added documentation to SdkRule about new denial support

### v0.71.0 - Tech Preview (1/15/2020)

* Add auto to IoProfile

### v0.70.0 - Tech Preview (1/9/2020)

* Add support for public user access

### v0.69.0 - Tech Preview (10/12/2019)

* Add support for filesystem trim background operation
* Add support for filesystem check background operation

### v0.68.0 - Tech Preview (11/01/2019)

* Add ExportSpec to Volume object

### v0.67.0 - Tech Preview (11/01/2019)

* Add proxy flag for credentials

### v0.66.0 - Tech Preview (10/22/2019)

* Add missing fields to cloudbackup schedule structure in sdk

### v0.65.0 - Tech Preview (09/10/2019)

* Add pool UUIDs in ReplicaSet object

### v0.64.0 - Tech Preview (9/26/2019)

* Deprecated StoragePool.ID. Please use StoragePool.Uuid

### v0.63.0 - Tech Preview (9/26/2019)

* Added new parameter to cloudbackup enumerate API to specify backup ID

### v0.62.0 - Tech Preview (9/26/2019)

* Added new api to resize storage pools
* Added new fields UUID and LastOperation to the StoragePool object

### v0.61.0 - Tech Preview (9/10/2019)

* Add fields last_attached and last_detached to the Volume object.

### v0.60.0 - Tech Preview (6/11/2019)

* Added new api for cloudbackup schedule update

### v0.59.0 - Tech Preview (7/16/2019)

* Add EnumerateWithFilters api for Node server which returns complete StorageNode object

### v0.58.0 - Tech Preview (6/5/2019)

* Add cloud group-backup API

### v0.57.0 - Tech Preview (6/4/2019)

* Added new param credential API to control path style access to s3

### v0.56.0 - Tech Preview (6/3/2019)

* Addition to Node details, to store the hardware type

### v0.55.0 - Tech Preview (5/7/2019)

* Additions to cloudbackup enumerate filters.

### v0.54.0 - Tech Preview (5/2/2019)

* Added new field FullBackupFrequency to cloudbackup create API

### v0.53.0 - Tech Preview (4/23/2019)

* Added new field RetentionDays to cloudbackup schedule

### v0.52.0 - Tech Preview (4/23/2019)

* (breaking change) Fix REST Gateway Snapshot enumerate with filters endpoint

### v0.51.0 - Tech Preview (4/11/2019)

* Added VolumeInspectOptions to OpenStorageVolume.Inspect
* Added new OpenStorageVolume.InspectWithFilters API

### v0.50.0 - Tech Preview (4/2/2019)

* Add groupId field to SdkCloudBackupStatus structure

### v0.49.0 - Tech Preview (4/3/2019)

* Add Group to VolumeLocator

### v0.48.0 - Tech Preview (4/2/2019)

* Add cluster pair Mode option in CreatePair and ProcessPair requests

### v0.47.0 - Tech Preview (3/26/2019)

* Change io_strategy type from oneof to pointer

### v0.46.0 - Tech Preview (3/26/2019)

* Handle spec update for nodiscard, io_strategy

### v0.45.0 - Tech Preview (3/13/2019)

* Add new APIs for managing OpenStorage ClusterDomains

### v0.44.0 - Tech Preview (3/21/2019)

* Add ownership support to OpenStorageStoragePolicy

### v0.43.0 - Tech Preview (3/12/2019)

* Add ownership support to OpenStorageCredential service APIs

### v0.42.0 - Tech Preview (2/20/2019)

* SnapEnumerate REST endpoint now accepts empty volume ids

### v0.41.0 - Tech Preview (2/20/2019)

* Add driver options to RPCs in the MountAttach service

### v0.40.0 - Tech Preview (2/19/2019)

* Storage policy support
* Allow Enforce/Release of storage policy

### v0.39.0 - Tech Preview (1/29/2019)

* Additional fields to cloud-backup data structure to track group cloud backups.

### v0.38.0 - Tech Preview (1/27/2019)

* Ownership reworked to gain access type control. Now it supports Read, Write,
  and Admin access types.

### v0.37.0 - Tech Preview (1/16/2019)

* Ownership support in the VolumeSpec

### v0.36.0 - Tech Preview (1/7/2019)

* Refactor confusing labels.
    * Deprecated Volume.Spec.VolumeLabels.
    * Any labels in Volume.Spec.VolumeLabels will be copied to Volume.Locator
    * Added Labels to Volume.Create
    * Volume.Update now takes Labels and Name instead of VolumeLocator
    * Volume.Inspect now also returns Name and Labels to match Volume.Create

### v0.35.0 - Tech Preview (1/4/2019)

* Rename SdkVolumeAttachRequest_Options to SdkVolumeAttachOptions
* Rename SdkVolumeUnmount_Options to SdkVolumeUnmountOptions
* Rename SdkVolumeDetach_Options to SdkVolumeDetachOptions
* Change SdkVolumeMountRequest to include SdkVolumeAttachOptions

### v0.34.0 - Tech Preview (1/2/2019)

* Role support
* Added Cluster Pair and Migrate to Capabilities since they were missing

### v0.33.0 - Tech Preview (12/05/2018)

* Add TaskId and ClusterId to CloudMigrate status request

### v0.32.0 - Tech Preview (11/28/2018)

* Removing unused objects created for cluster pair APIs

### v0.31.0 - Tech Preview (11/27/2018)

* (breaking change) REST API for Sdk OpenStorageAlerts has changed
* (breaking change) OpenStorageAlerts.Enumerate is now EnumerateWithFilters

### v0.30.0 - Tech Preview (11/20/2018)

* SDK Alerts enumerate chunking bug resolution.

### v0.29.0 - Tech Preview (11/17/2018)

* SDK Alerts enumerate is now a server side streaming api.

### v0.28.0 - Tech Preview (11/15/2018)

* (breaking change) Restructured all SDK REST routes
* (breaking change) Reworded OpenStorageCloudBackup.Enumerate to EnumerateWithFilters

### v0.27.0 - Tech Preview (11/8/2018)

* Add new API for extracting volume capacity usage details.

### v0.26.0 - Tech Preview (11/14/2018)

* Extend attribute of StorageResource to be marked as a cache.

### v0.25.0 - Tech Preview (11/13/2018)

* Added labels field to cloud backup create message

### v0.24.0 - Tech Preview (11/12/2018)

* Added ETA fields to cloud backup and cloud migrate status messages

### v0.23.0 - Tech Preview (11/2/2018)

* Cloud migrate status and cloud backup status now report
  total bytes to be transferred and bytes already transferred.
* These status blocks also report the start time of the operation
  so that client could calculate progress of the operation.

### v0.22.0 - Tech Preview (11/1/2018)

* Rename the field "name" to "TaskId" in sdkCloudBackupcreate/restore/status
  structures.

### v0.21.0 - Tech Preview (10/31/2018)

* Addition of ClusterPairing and VolumeMigrate services

### v0.20.0 - Tech Preview (11/1/2018)

* Added ETA for cloud snap status.

### v0.19.0 - Tech Preview (10/23/2018)

* CloudBackupStatus now returns CredentialUUID used for cloud for the
  backup/restore op under consideration.

### v0.18.0 - Tech Preview (10/23/2018)

* Following CloudBackup APIs have been refactored to include task id rather
  than source volume id.
* CloudBackupCreate now returns task id.
* CloudBackupRestore too returns task id along with restore volume id.
* CloudBackupStatusRequest can take task id as an optional parameter.
* Map key for CloudBackupStatusResponse is task id rather than source volume id.
* CloudBackupStateChange takes in taskid rather than source volume id.

### v0.17.0 - Tech Preview (10/21/2018)

* Added IoStrategy - ability to specify I/O characteristics.

### v0.16.0 - Tech Preview (10/15/2018)

* Changed value of SdkSchedulePolicyCreateRequest from `SchedulePolicy` to the
  correct name of `schedule_policy`. This will not impact Golang.

### v0.15.0 - Tech Preview (10/10/2018)

* Added support to set the snapshot schedule policy of a Volume

### v0.14.0 - Tech Preview (10/8/2018)

* Added support for periodic type in OpenStorageSchedulePolicy service

### v0.13.0 - Tech Preview (9/27/2018)

* Added new field to CloudBackup schedules that allows scheduled backups
  to be always full and never incremental.

### v0.12.0 - Tech Preview (9/27/2018)

* Moved MountAttach service REST endpoints to their own namespace
* Added new MountAttach to SdkSErviceCapability

### v0.11.0 - Tech Preview (9/25/2018)

* New RPC in service called OpenStorageAlerts has been created and documented to
  allow deleting alert events.

### v0.10.0 - Tech Preview (9/24/2018)

* New service called OpenStorageAlerts has been created and documented to
  allow querying alert events.

### v0.9.0 - Tech Preview (9/18/2018)

NOTE: This release has breaking chages for the Mount/Attach/Detach/Unmount calls

* New service called OpenStorageMountAttach has been created and documented to
  hold the mount/attach/detach/unmount calls.
* Mount/Attach/Detach/Unmount calls have been moved from the OpenStorageVolume
  service to the OpenStorageMountAttach service.

### v0.8.0 - Tech Preview (9/11/2018)

* SdkVolumeSnapshotEnumerateWithFilters all attributes are now optional. [#609](https://github.com/libopenstorage/openstorage/issues/609)

### v0.7.0 - Tech Preview (9/5/2018)

* Add `Name` to `StorageCluster`. This name will hold the name given to the cluster by the administrator. The `StorageCluster.Id` will now hold a unique id for the cluster.

### v0.6.0 - Tech Preview (8/30/2018)

* Remove unsupported FS Types from supported drivers [#593](https://github.com/libopenstorage/openstorage/issues/593)
* Remove SDK Alert calls as they will be redesinged [#596](https://github.com/libopenstorage/openstorage/issues/596)

### v0.5.0 - Tech Preview (8/25/2018)

* Added `queue_depth` to VolumeSpec and VolumeSpecUpdate
* Remove values from VolumeSpecUpdate which cannot be updated [#590](https://github.com/libopenstorage/openstorage/issues/590)

### v0.4.0 - Tech Preview (8/24/2018)

* Added bucket name and encryption key to SdkCredentialCreateRequest
* Added the ability to disable ssl connection to SdkAwsCredentialRequest

### v0.3.0 - Tech Preview (8/20/2018)

* Added SchedulerNodeName field to StorageNode object

### v0.2.0 - Tech Preview (8/16/2018)

* Changed Credentials.Create to take `name` as a required parameter

### Tech Preview (8/7/2018)

* Added [Identity.Version](https://libopenstorage.github.io/w/generated-api.html#methodopenstorageapiopenstorageidentityversion) Service

### Tech Preview (8/3/2018)

* Added [Idenity](https://libopenstorage.github.io/w/generated-api.html#serviceopenstorageapiopenstorageidentity) Service
* Added [Identity.Capabilities](https://libopenstorage.github.io/w/generated-api.html#methodopenstorageapiopenstorageidentitycapabilities) RPC<|MERGE_RESOLUTION|>--- conflicted
+++ resolved
@@ -2,15 +2,13 @@
 
 ## Releases
 
-<<<<<<< HEAD
-### v0.174.0 - (12/14/2023)
+### v0.175.0 - (12/15/2023)
 
 * Add defrag status data structure
-=======
+
 ### v0.174.0 - (12/12/2023)
 
 * Fix spec handler and internal naming for fs format options
->>>>>>> 3917cf68
 
 ### v0.173.0 - (11/13/2023)
 
