--- conflicted
+++ resolved
@@ -2,11 +2,10 @@
 
 ## Releases
 
-<<<<<<< HEAD
-### v0.78.0 - (5/29/2020)
+### v0.85.0 - (6/24/2020)
 
 * Add support for volume xattr update
-=======
+
 ### v0.84.0 - (6/24/2020)
 
 * Updated rebalance data structures
@@ -30,7 +29,6 @@
 ### v0.79.0 - (6/1/2020)
 
 * Add "dirty" flag to fastpath volumes.
->>>>>>> 88c246ea
 
 ### v0.78.0 - (4/28/2020)
 
