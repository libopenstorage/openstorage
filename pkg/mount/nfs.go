// +build linux

package mount

import (
	"fmt"
	"regexp"
	"strings"

	"github.com/docker/docker/pkg/mount"
	"github.com/libopenstorage/openstorage/pkg/keylock"
)

const (
	// NFSAllServers is a catch all for all servers.
	NFSAllServers = "NFSAllServers"
)

// nfsMounter implements Manager and keeps track of active mounts for volume drivers.
type nfsMounter struct {
	servers []string
	Mounter
}

// NewnfsMounter returns a Mounter specific to parse NFS mounts. This can work
// VFS also if 'servers' is nil. Use NFSAllServers if the destination server
// is unknown.
func NewNFSMounter(servers []string,
	mountImpl MountImpl,
	allowedDirs []string,
) (Manager, error) {
	m := &nfsMounter{
		servers: servers,
		Mounter: Mounter{
			mountImpl:   mountImpl,
			mounts:      make(DeviceMap),
			paths:       make(PathMap),
			allowedDirs: allowedDirs,
			kl:          keylock.New(),
			traceCache:  []string{},
		},
	}
	err := m.Load([]string{""})
	if err != nil {
		m.LogTraceCache(err)
		return nil, err
	}
	return m, nil
}

// Reload reloads the mount table for the specified source/
func (m *nfsMounter) Reload(source string) error {
	newNFSm, err := NewNFSMounter([]string{NFSAllServers},
		m.mountImpl,
		m.Mounter.allowedDirs,
	)
	if err != nil {
		return err
	}
	m.LogDevices()

	newNFSmounter, ok := newNFSm.(*nfsMounter)
	if !ok {
		return fmt.Errorf("Internal error failed to convert %T",
			newNFSmounter)
	}

	// Check if source existed in the mounts table prior to reload
	_, sourceExisted := m.mounts[source]
	err = m.reload(source, newNFSmounter.mounts[source])

	m.LogDevices()

	// only log trace cache if source existed and is no longer present
	if sourceExisted && m.mounts[source] == nil {
		newNFSmounter.LogTraceCache(fmt.Errorf("Did not find source in mount table"))
	}

	return err
}

//serverExists utility function to test if a server is part of driver config
func (m *nfsMounter) serverExists(server string) bool {
	for _, v := range m.servers {
		if v == server || v == NFSAllServers {
			return true
		}
	}
	return false
}

// normalizeSource - NFS source is returned as IP:share or just :share
// normalize that to always IP:share
func (m *nfsMounter) normalizeSource(info *mount.Info, host string) {
	if info.Fstype != "nfs" {
		return
	}
	s := strings.Split(info.Source, ":")
	if len(s) == 2 && len(s[0]) == 0 {
		info.Source = host + info.Source
	}
}

// Load mount table
func (m *nfsMounter) Load(source []string) error {
	m.traceCache = append(m.traceCache, "Entered nfsMounter.Load()")
<<<<<<< HEAD
	info, err := GetMounts()
=======
	info, err := mount.GetMounts()
>>>>>>> 37ef2706
	if err != nil {
		return err
	}
	re := regexp.MustCompile(`,addr=(.*)`)
MountLoop:
	for i, v := range info {
		m.traceCache = append(m.traceCache, fmt.Sprintf("Info[%d] = %v", i, *v))
		host := "localhost"
		if len(m.servers) != 0 {
			if !strings.HasPrefix(v.Fstype, "nfs") {
				continue
			}
			matches := re.FindStringSubmatch(v.VfsOpts)
			m.traceCache = append(m.traceCache, fmt.Sprintf("RegEx match[%d] = %v", i, matches))
			if len(matches) != 2 {
				continue
			}

			if exists := m.serverExists(matches[1]); !exists {
				m.traceCache = append(m.traceCache, fmt.Sprintf("Server does not exists [%d]", i))
				continue
			}
			host = matches[1]
		}
		m.normalizeSource(v, host)
		m.traceCache = append(m.traceCache, fmt.Sprintf("Normalized info[%d] = %v", i, *v))
		mount, ok := m.mounts[v.Source]
		if !ok {
			mount = &Info{
				Device:     v.Source,
				Fs:         v.Fstype,
				Minor:      v.Minor,
				Mountpoint: make([]*PathInfo, 0),
			}
			m.mounts[v.Source] = mount
			m.traceCache = append(m.traceCache, fmt.Sprintf("Could not get mount. Assigned: m.mounts[%s] = %v, %v, %v, %v", v.Source, mount.Device, mount.Fs, mount.Minor, mount.Mountpoint))
		}
		// Allow Load to be called multiple times.
		for _, p := range mount.Mountpoint {
			if p.Path == v.Mountpoint {
				m.traceCache = append(m.traceCache, fmt.Sprintf("Continue to MountLoop %s == %s", p.Path, v.Mountpoint))
				continue MountLoop
			}
		}
		pi := &PathInfo{
			Path: normalizeMountPath(v.Mountpoint),
		}
		m.traceCache = append(m.traceCache, fmt.Sprintf("Adding pathInfo to MountPoints: %v", *pi))
		mount.Mountpoint = append(mount.Mountpoint,
			pi,
		)
	}
	return nil
}

func (m *nfsMounter) LogDevices() {
	mnts := make(map[string]string)
	m.traceCache = append(m.traceCache, fmt.Sprintf("Logging NFS device mounts"))
	for _, device := range m.mounts {
		mnts = map[string]string{}
		for _, mntPoint := range device.Mountpoint {
			mnts[mntPoint.Root] = mntPoint.Root
		}
		m.traceCache = append(m.traceCache, fmt.Sprintf("Device: %s MountPoints: [%v]", device.Device, mnts))
	}
}<|MERGE_RESOLUTION|>--- conflicted
+++ resolved
@@ -104,11 +104,7 @@
 // Load mount table
 func (m *nfsMounter) Load(source []string) error {
 	m.traceCache = append(m.traceCache, "Entered nfsMounter.Load()")
-<<<<<<< HEAD
 	info, err := GetMounts()
-=======
-	info, err := mount.GetMounts()
->>>>>>> 37ef2706
 	if err != nil {
 		return err
 	}
