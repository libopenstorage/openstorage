--- conflicted
+++ resolved
@@ -475,13 +475,8 @@
 	}
 	snap, err := d.ec2.CreateSnapshot(request)
 	chaos.Now(koStrayCreate)
-<<<<<<< HEAD
-	vols[0].ID = api.VolumeID(*snap.SnapshotId)
-	vols[0].Parent = volumeID
-=======
 	vols[0].ID = api.VolumeID(*snap.SnapshotID)
 	vols[0].Source = &api.Source{Parent: volumeID}
->>>>>>> cc7bf2f4
 	vols[0].Locator = locator
 	vols[0].Ctime = time.Now()
 
