--- conflicted
+++ resolved
@@ -1570,25 +1570,6 @@
     "ClusterConfig": {
       "type": "object",
       "properties": {
-<<<<<<< HEAD
-        "ClusterId": {
-          "type": "string"
-        },
-        "DataIface": {
-          "type": "string"
-        },
-        "DataIp": {
-          "type": "string"
-        },
-        "DefaultDriver": {
-          "type": "string"
-        },
-        "FluentDHost": {
-          "type": "string"
-        },
-        "LoggingURL": {
-          "type": "string"
-=======
         "cluster_id": {
           "type": "string",
           "x-go-name": "ClusterId"
@@ -1616,25 +1597,13 @@
         "private": {
           "type": "object",
           "x-go-name": "Private"
->>>>>>> c3369d0c
         },
         "ManagementURL": {
           "type": "string"
         },
-<<<<<<< HEAD
-        "MgmtIp": {
-          "type": "string"
-        },
-        "MgtIface": {
-          "type": "string"
-        },
-        "NodeId": {
-          "type": "string"
-=======
         "version": {
           "type": "string",
           "x-go-name": "Version"
->>>>>>> c3369d0c
         }
       },
       "x-go-package": "github.com/libopenstorage/openstorage/config"
