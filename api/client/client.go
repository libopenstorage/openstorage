package client

import (
	"crypto/tls"
	"fmt"
	"net"
	"net/http"
	"net/url"
	"sync"
	"time"

	"github.com/libopenstorage/openstorage/config"
)

var (
	httpCache = make(map[string]*http.Client)
	cacheLock sync.Mutex
)

// NewClient returns a new REST client for specified server.
func NewClient(host string, version string) (*Client, error) {
	baseURL, err := url.Parse(host)
	if err != nil {
		return nil, err
	}
	if baseURL.Path == "" {
		baseURL.Path = "/"
	}
	unix2HTTP(baseURL)
	c := &Client{
		base:       baseURL,
		version:    version,
		httpClient: getHttpClient(host),
	}
	return c, nil
}

// NewClusterClient returns a new REST client of the supplied version for cluster management.
func NewClusterClient(version string) (*Client, error) {
	sockPath := "unix://" + config.ClusterAPIBase + "osd.sock"
	if version == "" {
		// Set the default version
		version = config.Version
	}

	return NewClient(sockPath, version)
}

// GetSupportedClusterVersions returns a list of supported versions
// of the OSD cluster api
<<<<<<< HEAD
func GetSupportedClusterVersions() ([]string, error) {
	sockPath := "unix://" + config.ClusterAPIBase + "osd.sock"
	clusterClient, err := NewClient(sockPath, "")
	if err != nil {
		return []string{}, err
	}
	versions, err := clusterClient.Versions()
=======
func GetSupportedClusterVersions(serverPath string) ([]string, error) {
	if serverPath == "" {
		serverPath = "unix://" + config.ClusterAPIBase + "osd.sock"
	}
	client, err := NewClient(serverPath, "")
	if err != nil {
		return []string{}, err
	}
	versions, err := client.Versions("cluster")
>>>>>>> 3214302e
	if err != nil {
		return []string{}, err
	}
	return versions, nil
}

// NewDriver returns a new REST client of the supplied version for specified driver.
func NewDriverClient(driverName, version string) (*Client, error) {
	sockPath := "unix://" + config.DriverAPIBase + driverName + ".sock"
	if version == "" {
		// Set the default version
		version = config.Version
	}
	return NewClient(sockPath, version)
}

// GetSupportedDriverVersions returns a list of supported versions
// for the provided driver. It uses the given server endpoint or the
// standard unix domain socket
func GetSupportedDriverVersions(driverName, serverPath string) ([]string, error) {
	// Get a client handler
<<<<<<< HEAD
	sockPath := "unix://" + config.DriverAPIBase + driverName + ".sock"
	volumeClient, err := NewClient(sockPath, "")
	if err != nil {
		return []string{}, err
	}
	versions, err := volumeClient.Versions()
=======
	if serverPath == "" {
		serverPath = "unix://" + config.DriverAPIBase + driverName + ".sock"
	}

	client, err := NewClient(serverPath, "")
	if err != nil {
		return []string{}, err
	}
	versions, err := client.Versions("osd-volumes")
>>>>>>> 3214302e
	if err != nil {
		return []string{}, err
	}
	return versions, nil
}

// Client is an HTTP REST wrapper. Use one of Get/Post/Put/Delete to get a request
// object.
type Client struct {
	base       *url.URL
	version    string
	httpClient *http.Client
}

// Status sends a Status request at the /status REST endpoint.
func (c *Client) Status() (*Status, error) {
	status := &Status{}
	err := c.Get().UsePath("/status").Do().Unmarshal(status)
	return status, err
}

// Version send a request at the /versions REST endpoint.
func (c *Client) Versions(endpoint string) ([]string, error) {
	versions := []string{}
	err := c.Get().Resource(endpoint + "/versions").Do().Unmarshal(&versions)
	return versions, err
}

// Get returns a Request object setup for GET call.
func (c *Client) Get() *Request {
	return NewRequest(c.httpClient, c.base, "GET", c.version)
}

// Post returns a Request object setup for POST call.
func (c *Client) Post() *Request {
	return NewRequest(c.httpClient, c.base, "POST", c.version)
}

// Put returns a Request object setup for PUT call.
func (c *Client) Put() *Request {
	return NewRequest(c.httpClient, c.base, "PUT", c.version)
}

// Put returns a Request object setup for DELETE call.
func (c *Client) Delete() *Request {
	return NewRequest(c.httpClient, c.base, "DELETE", c.version)
}

func unix2HTTP(u *url.URL) {
	if u.Scheme == "unix" {
		// Override the main URL object so the HTTP lib won't complain
		u.Scheme = "http"
		u.Host = "unix.sock"
		u.Path = ""
	}
}

func newHTTPClient(u *url.URL, tlsConfig *tls.Config, timeout time.Duration) *http.Client {
	httpTransport := &http.Transport{
		TLSClientConfig: tlsConfig,
	}

	switch u.Scheme {
	case "unix":
		socketPath := u.Path
		unixDial := func(proto, addr string) (net.Conn, error) {
			ret, err := net.DialTimeout("unix", socketPath, timeout)
			return ret, err
		}
		httpTransport.Dial = unixDial
		unix2HTTP(u)
	default:
		httpTransport.Dial = func(proto, addr string) (net.Conn, error) {
			return net.DialTimeout(proto, addr, timeout)
		}
	}

	return &http.Client{Transport: httpTransport}
}

func getHttpClient(host string) *http.Client {
	c, ok := httpCache[host]
	if !ok {
		cacheLock.Lock()
		defer cacheLock.Unlock()
		c, ok = httpCache[host]
		if !ok {
			u, err := url.Parse(host)
			if err != nil {
				// TODO(pedge): clean up
				fmt.Println("Failed to parse into url", host)
				return nil
			}
			if u.Path == "" {
				u.Path = "/"
			}
			c = newHTTPClient(u, nil, 10*time.Second)
			httpCache[host] = c
		}
	}
	return c
}<|MERGE_RESOLUTION|>--- conflicted
+++ resolved
@@ -48,15 +48,6 @@
 
 // GetSupportedClusterVersions returns a list of supported versions
 // of the OSD cluster api
-<<<<<<< HEAD
-func GetSupportedClusterVersions() ([]string, error) {
-	sockPath := "unix://" + config.ClusterAPIBase + "osd.sock"
-	clusterClient, err := NewClient(sockPath, "")
-	if err != nil {
-		return []string{}, err
-	}
-	versions, err := clusterClient.Versions()
-=======
 func GetSupportedClusterVersions(serverPath string) ([]string, error) {
 	if serverPath == "" {
 		serverPath = "unix://" + config.ClusterAPIBase + "osd.sock"
@@ -66,7 +57,6 @@
 		return []string{}, err
 	}
 	versions, err := client.Versions("cluster")
->>>>>>> 3214302e
 	if err != nil {
 		return []string{}, err
 	}
@@ -88,14 +78,6 @@
 // standard unix domain socket
 func GetSupportedDriverVersions(driverName, serverPath string) ([]string, error) {
 	// Get a client handler
-<<<<<<< HEAD
-	sockPath := "unix://" + config.DriverAPIBase + driverName + ".sock"
-	volumeClient, err := NewClient(sockPath, "")
-	if err != nil {
-		return []string{}, err
-	}
-	versions, err := volumeClient.Versions()
-=======
 	if serverPath == "" {
 		serverPath = "unix://" + config.DriverAPIBase + driverName + ".sock"
 	}
@@ -105,7 +87,6 @@
 		return []string{}, err
 	}
 	versions, err := client.Versions("osd-volumes")
->>>>>>> 3214302e
 	if err != nil {
 		return []string{}, err
 	}
