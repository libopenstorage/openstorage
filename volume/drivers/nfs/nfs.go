package nfs

import (
	"errors"
	"fmt"
	"io"
	"os"
	"path"
	"strconv"
	"syscall"
	"time"

	"go.pedge.io/dlog"

	"github.com/libopenstorage/openstorage/api"
	"github.com/libopenstorage/openstorage/config"
	"github.com/libopenstorage/openstorage/pkg/mount"
	"github.com/libopenstorage/openstorage/pkg/seed"
	"github.com/libopenstorage/openstorage/volume"
	"github.com/libopenstorage/openstorage/volume/drivers/common"
	"github.com/portworx/kvdb"
	"math/rand"
	"strings"
)

const (
	Name         = "nfs"
	Type         = api.DriverType_DRIVER_TYPE_FILE
	NfsDBKey     = "OpenStorageNFSKey"
	nfsMountPath = "/var/lib/openstorage/nfs/"
	nfsBlockFile = ".blockdevice"
)

// Implements the open storage volume interface.
type driver struct {
	volume.IODriver
	volume.StoreEnumerator
	volume.StatsDriver
	volume.QuiesceDriver
<<<<<<< HEAD
	nfsServers []string
	nfsPath    string
	mounter    mount.Manager
=======
	volume.CredsDriver
	nfsServer string
	nfsPath   string
	mounter   mount.Manager
>>>>>>> d4b8e262
}

func Init(params map[string]string) (volume.VolumeDriver, error) {
	path, ok := params["path"]
	if !ok {
		return nil, errors.New("No NFS path provided")
	}
	server, ok := params["server"]
	if !ok {
		dlog.Printf("No NFS server provided, will attempt to bind mount %s", path)
	} else {
		dlog.Printf("NFS driver initializing with %s:%s ", server, path)
	}

	//support more than one server using CSV
	//TB-FIXME: modify driver params flow to support map[string]struct/array
	servers := strings.Split(server, ",")

	// Create a mount manager for this NFS server. Blank sever is OK.
	mounter, err := mount.New(mount.NFSMount, nil, servers, nil, []string{}, "")
	if err != nil {
		dlog.Warnf("Failed to create mount manager for server: %v (%v)", server, err)
		return nil, err
	}
	inst := &driver{
		IODriver:        volume.IONotSupported,
		StoreEnumerator: common.NewDefaultStoreEnumerator(Name, kvdb.Instance()),
		StatsDriver:     volume.StatsNotSupported,
		QuiesceDriver:   volume.QuiesceNotSupported,
<<<<<<< HEAD
		nfsServers:      servers,
=======
		CredsDriver:     volume.CredsNotSupported,
		nfsServer:       server,
>>>>>>> d4b8e262
		nfsPath:         path,
		mounter:         mounter,
	}

	//make directory for each nfs server
	for _, v := range servers {
		dlog.Infof("Calling mkdirAll: %s", nfsMountPath+v)
		if err := os.MkdirAll(nfsMountPath+v, 0744); err != nil {
			return nil, err
		}
	}
	src := inst.nfsPath
	if server != "" {
		src = ":" + inst.nfsPath
	}

	//mount each nfs server
	for _, v := range inst.nfsServers {
		// If src is already mounted at dest, leave it be.
		mountExists, err := mounter.Exists(src, nfsMountPath+v)
		if !mountExists {
			// Mount the nfs server locally on a unique path.
			syscall.Unmount(nfsMountPath+v, 0)
			if server != "" {
				err = syscall.Mount(
					src,
					nfsMountPath+v,
					"nfs",
					0,
					"nolock,addr="+v,
				)
			} else {
				err = syscall.Mount(src, nfsMountPath+v, "", syscall.MS_BIND, "")
			}
			if err != nil {
				dlog.Printf("Unable to mount %s:%s at %s (%+v)",
					v, inst.nfsPath, nfsMountPath+v, err)
				return nil, err
			}
		}
	}

	volumeInfo, err := inst.StoreEnumerator.Enumerate(&api.VolumeLocator{}, nil)
	if err == nil {
		for _, info := range volumeInfo {
			if info.Status == api.VolumeStatus_VOLUME_STATUS_NONE {
				info.Status = api.VolumeStatus_VOLUME_STATUS_UP
				inst.UpdateVol(info)
			}
		}
	}

	dlog.Println("NFS initialized and driver mounted at: ", nfsMountPath)
	return inst, nil
}

func (d *driver) Name() string {
	return Name
}

func (d *driver) Type() api.DriverType {
	return Type
}

// Status diagnostic information
func (d *driver) Status() [][2]string {
	return [][2]string{}
}

//
//Utility functions
//
func (d *driver) getNewVolumeServer() (string, error) {
	//randomly select one
	if d.nfsServers != nil && len(d.nfsServers) > 0 {
		return d.nfsServers[rand.Intn(len(d.nfsServers))], nil
	}

	return "", errors.New("No NFS servers found")
}

//get nfsPath for specified volume
func (d *driver) getNFSPath(v *api.Volume) (string, error) {
	locator := v.GetLocator()
	server, ok := locator.VolumeLabels["server"]
	if !ok {
		dlog.Warnf("No server label found on volume")
		return "", errors.New("No server label found on volume: " + v.Id)
	}

	return path.Join(nfsMountPath, server), nil
}

//get nfsPath for specified volume
func (d *driver) getNFSPathById(volumeID string) (string, error) {
	v, err := d.GetVol(volumeID)
	if err != nil {
		return "", err
	}

	return d.getNFSPath(v)
}

//get nfsPath plus volume name for specified volume
func (d *driver) getNFSVolumePath(v *api.Volume) (string, error) {
	parentPath, err := d.getNFSPath(v)
	if err != nil {
		return "", err
	}

	return path.Join(parentPath, v.Id), nil
}

//get nfsPath plus volume name for specified volume
func (d *driver) getNFSVolumePathById(volumeID string) (string, error) {
	v, err := d.GetVol(volumeID)
	if err != nil {
		return "", err
	}

	return d.getNFSVolumePath(v)
}

//append unix time to volumeID
func (d *driver) getNewSnapVolID(volumeID string) string {
	return volumeID + "-" + strconv.FormatUint(uint64(time.Now().Unix()), 10)
}

//
// These functions below implement the volume driver interface.
//

func (d *driver) Create(
	locator *api.VolumeLocator,
	source *api.Source,
	spec *api.VolumeSpec) (string, error) {

	volumeID := locator.Name
	if volumeID == "" && source.Parent != "" {
		volumeID = d.getNewSnapVolID(source.Parent)
		dlog.Infof("Creating snap vol id: %s", volumeID)
	}

	if _, err := d.GetVol(volumeID); err == nil {
		return "", errors.New("Volume with that name already exists")
	}

	//snapshot passes nil volumelabels
	if locator.VolumeLabels == nil {
		locator.VolumeLabels = make(map[string]string)
	}

	//check if user passed server as option
	labels := locator.GetVolumeLabels()
	_, ok := labels["server"]
	if !ok {
		server, err := d.getNewVolumeServer()
		if err != nil {
			dlog.Infof("no nfs servers found...")
			return "", err
		} else {
			dlog.Infof("Assigning random nfs server: %s to volume: %s", server, volumeID)
		}

		labels["server"] = server
	}

	// Create a directory on the NFS server with this UUID.
	volPathParent := path.Join(nfsMountPath, labels["server"])
	volPath := path.Join(volPathParent, volumeID)
	err := os.MkdirAll(volPath, 0744)
	if err != nil {
		dlog.Println(err)
		return "", err
	}
	if source != nil {
		if len(source.Seed) != 0 {
			seed, err := seed.New(source.Seed, spec.VolumeLabels)
			if err != nil {
				dlog.Warnf("Failed to initailize seed from %q : %v",
					source.Seed, err)
				return "", err
			}
			err = seed.Load(path.Join(volPath, config.DataDir))
			if err != nil {
				dlog.Warnf("Failed to  seed from %q to %q: %v",
					source.Seed, volPathParent, err)
				return "", err
			}
		}
	}

	f, err := os.Create(path.Join(volPathParent, volumeID+nfsBlockFile))
	if err != nil {
		dlog.Println(err)
		return "", err
	}
	defer f.Close()

	if err := f.Truncate(int64(spec.Size)); err != nil {
		dlog.Println(err)
		return "", err
	}

	v := common.NewVolume(
		volumeID,
		api.FSType_FS_TYPE_NFS,
		locator,
		source,
		spec,
	)
	v.DevicePath = path.Join(volPathParent, volumeID+nfsBlockFile)

	if err := d.CreateVol(v); err != nil {
		return "", err
	}
	return v.Id, err
}

func (d *driver) Delete(volumeID string) error {
	v, err := d.GetVol(volumeID)
	if err != nil {
		dlog.Println(err)
		return err
	}

	// Delete the simulated block volume
	os.Remove(v.DevicePath)

	nfsVolPath, err := d.getNFSVolumePath(v)
	if err != nil {
		return err
	}

	// Delete the directory on the nfs server.
	os.RemoveAll(nfsVolPath)

	err = d.DeleteVol(volumeID)
	if err != nil {
		dlog.Println(err)
		return err
	}

	return nil
}

func (d *driver) MountedAt(mountpath string) string {
	return ""
}

func (d *driver) Mount(volumeID string, mountpath string, options map[string]string) error {
	v, err := d.GetVol(volumeID)
	if err != nil {
		dlog.Println(err)
		return err
	}

	nfsPath, err := d.getNFSPath(v)
	if err != nil {
		dlog.Printf("Could not find server for volume: %s", volumeID)
		return err
	}

	srcPath := path.Join(":", nfsPath, volumeID)
	mountExists, err := d.mounter.Exists(srcPath, mountpath)
	if !mountExists {
		d.mounter.Unmount(path.Join(nfsPath, volumeID), mountpath,
			syscall.MNT_DETACH, 0, nil)
		if err := d.mounter.Mount(
			0, path.Join(nfsPath, volumeID),
			mountpath,
			string(v.Spec.Format),
			syscall.MS_BIND,
			"",
			0,
			nil,
		); err != nil {
			dlog.Printf("Cannot mount %s at %s because %+v",
				path.Join(nfsPath, volumeID), mountpath, err)
			return err
		}
	}
	if v.AttachPath == nil {
		v.AttachPath = make([]string, 0)
	}
	v.AttachPath = append(v.AttachPath, mountpath)
	return d.UpdateVol(v)
}

func (d *driver) Unmount(volumeID string, mountpath string, options map[string]string) error {
	v, err := d.GetVol(volumeID)
	if err != nil {
		return err
	}
	if len(v.AttachPath) == 0 {
		return fmt.Errorf("Device %v not mounted", volumeID)
	}

	nfsVolPath, err := d.getNFSVolumePath(v)
	if err != nil {
		return err
	}

	err = d.mounter.Unmount(nfsVolPath, mountpath,
		syscall.MNT_DETACH, 0, nil)
	if err != nil {
		return err
	}
	v.AttachPath = d.mounter.Mounts(nfsVolPath)
	return d.UpdateVol(v)
}

func (d *driver) Snapshot(volumeID string, readonly bool, locator *api.VolumeLocator) (string, error) {
	volIDs := []string{volumeID}
	vols, err := d.Inspect(volIDs)
	if err != nil {
		return "", nil
	}
	source := &api.Source{Parent: volumeID}
	newVolumeID, err := d.Create(locator, source, vols[0].Spec)
	if err != nil {
		return "", nil
	}

	nfsVolPath, err := d.getNFSVolumePathById(volumeID)
	if err != nil {
		return "", err
	}

	newNfsVolPath, err := d.getNFSVolumePathById(newVolumeID)
	if err != nil {
		return "", err
	}

	// NFS does not support snapshots, so just copy the files.
	if err := copyDir(nfsVolPath, newNfsVolPath); err != nil {
		d.Delete(newVolumeID)
		return "", nil
	}
	return newVolumeID, nil
}

func (d *driver) Restore(volumeID string, snapID string) error {
	if _, err := d.Inspect([]string{volumeID, snapID}); err != nil {
		return err
	}

	nfsVolPath, err := d.getNFSVolumePathById(volumeID)
	if err != nil {
		return err
	}

	snapNfsVolPath, err := d.getNFSVolumePathById(snapID)
	if err != nil {
		return err
	}

	// NFS does not support restore, so just copy the files.
	if err := copyDir(snapNfsVolPath, nfsVolPath); err != nil {
		return err
	}
	return nil
}

func (d *driver) Attach(volumeID string, attachOptions map[string]string) (string, error) {

	nfsPath, err := d.getNFSPathById(volumeID)
	if err != nil {
		return "", err
	}

	return path.Join(nfsPath, volumeID+nfsBlockFile), nil
}

func (d *driver) Detach(volumeID string, options map[string]string) error {
	return nil
}

func (d *driver) Set(volumeID string, locator *api.VolumeLocator, spec *api.VolumeSpec) error {
	if spec != nil {
		return volume.ErrNotSupported
	}
	v, err := d.GetVol(volumeID)
	if err != nil {
		return err
	}
	if locator != nil {
		v.Locator = locator
	}
	return d.UpdateVol(v)
}

func (d *driver) Shutdown() {
	dlog.Printf("%s Shutting down", Name)

	for _, v := range d.nfsServers {
		dlog.Infof("Umounting: %s", nfsMountPath+v)
		syscall.Unmount(path.Join(nfsMountPath, v), 0)
	}
}

func copyFile(source string, dest string) (err error) {
	sourcefile, err := os.Open(source)
	if err != nil {
		return err
	}

	defer sourcefile.Close()

	destfile, err := os.Create(dest)
	if err != nil {
		return err
	}

	defer destfile.Close()

	_, err = io.Copy(destfile, sourcefile)
	if err == nil {
		sourceinfo, err := os.Stat(source)
		if err != nil {
			err = os.Chmod(dest, sourceinfo.Mode())
		}

	}

	return
}

func copyDir(source string, dest string) (err error) {
	// get properties of source dir
	sourceinfo, err := os.Stat(source)
	if err != nil {
		return err
	}

	// create dest dir

	err = os.MkdirAll(dest, sourceinfo.Mode())
	if err != nil {
		return err
	}

	directory, _ := os.Open(source)

	objects, err := directory.Readdir(-1)

	for _, obj := range objects {

		sourcefilepointer := source + "/" + obj.Name()

		destinationfilepointer := dest + "/" + obj.Name()

		if obj.IsDir() {
			// create sub-directories - recursively
			err = copyDir(sourcefilepointer, destinationfilepointer)
			if err != nil {
				fmt.Println(err)
			}
		} else {
			// perform copy
			err = copyFile(sourcefilepointer, destinationfilepointer)
			if err != nil {
				fmt.Println(err)
			}
		}

	}
	return
}<|MERGE_RESOLUTION|>--- conflicted
+++ resolved
@@ -37,16 +37,10 @@
 	volume.StoreEnumerator
 	volume.StatsDriver
 	volume.QuiesceDriver
-<<<<<<< HEAD
+  volume.CredsDriver
 	nfsServers []string
 	nfsPath    string
 	mounter    mount.Manager
-=======
-	volume.CredsDriver
-	nfsServer string
-	nfsPath   string
-	mounter   mount.Manager
->>>>>>> d4b8e262
 }
 
 func Init(params map[string]string) (volume.VolumeDriver, error) {
@@ -76,12 +70,8 @@
 		StoreEnumerator: common.NewDefaultStoreEnumerator(Name, kvdb.Instance()),
 		StatsDriver:     volume.StatsNotSupported,
 		QuiesceDriver:   volume.QuiesceNotSupported,
-<<<<<<< HEAD
 		nfsServers:      servers,
-=======
 		CredsDriver:     volume.CredsNotSupported,
-		nfsServer:       server,
->>>>>>> d4b8e262
 		nfsPath:         path,
 		mounter:         mounter,
 	}
