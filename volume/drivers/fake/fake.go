/*
Package fake provides an in-memory fake driver implementation
Copyright 2018 Portworx

Licensed under the Apache License, Version 2.0 (the "License");
you may not use this file except in compliance with the License.
You may obtain a copy of the License at

	http://www.apache.org/licenses/LICENSE-2.0

Unless required by applicable law or agreed to in writing, software
distributed under the License is distributed on an "AS IS" BASIS,
WITHOUT WARRANTIES OR CONDITIONS OF ANY KIND, either express or implied.
See the License for the specific language governing permissions and
limitations under the License.
*/
package fake

import (
	"context"
	"encoding/json"
	"fmt"
	"math"
	"math/rand"
	"strconv"
	"strings"
	"time"

	"github.com/golang/protobuf/ptypes/timestamp"
	"github.com/libopenstorage/openstorage/api"
	"github.com/libopenstorage/openstorage/cluster"
	clustermanager "github.com/libopenstorage/openstorage/cluster/manager"
	"github.com/libopenstorage/openstorage/pkg/correlation"
	"github.com/libopenstorage/openstorage/volume"
	"github.com/libopenstorage/openstorage/volume/drivers/common"
	"github.com/pborman/uuid"
	"github.com/portworx/kvdb"
	"github.com/portworx/kvdb/mem"
	"github.com/sirupsen/logrus"
)

const (
	Name             = "fake"
	credsKeyPrefix   = "/fake/credentials"
	backupsKeyPrefix = "/fake/backups"
	schedPrefix      = "/fake/schedules"
	Type             = api.DriverType_DRIVER_TYPE_BLOCK
)

// Implements the open storage volume interface.
type driver struct {
	volume.IODriver
	volume.StoreEnumerator
	volume.StatsDriver
	volume.QuiesceDriver
	volume.CredsDriver
	volume.CloudBackupDriver
	volume.CloudMigrateDriver
	volume.FilesystemTrimDriver
	volume.FilesystemCheckDriver
	volume.VerifyChecksumDriver
	kv            kvdb.Kvdb
	thisCluster   cluster.Cluster
	volumeChannel chan *api.Volume
}

type fakeCred struct {
	Id     string
	Params map[string]interface{}
}

type fakeBackups struct {
	Volume    api.Volume
	Info      api.CloudBackupInfo
	Status    api.CloudBackupStatus
	ClusterId string
}

type fakeSchedules struct {
	Id   string
	Info api.CloudBackupScheduleInfo
}

func Init(params map[string]string) (volume.VolumeDriver, error) {
	return newFakeDriver(params)
}

func newFakeDriver(params map[string]string) (*driver, error) {

	// This instance of the KVDB is Always in memory and created for each instance of the fake driver
	// It is not necessary to run a single instance, and it helps tests create a new kvdb on each test
	kv, err := kvdb.New(mem.Name, "fake_test", []string{}, nil, kvdb.LogFatalErrorCB)
	if err != nil {
		return nil, err
	}
	inst := &driver{
		IODriver:              volume.IONotSupported,
		StoreEnumerator:       common.NewDefaultStoreEnumerator(Name, kv),
		StatsDriver:           volume.StatsNotSupported,
		QuiesceDriver:         volume.QuiesceNotSupported,
		CloudMigrateDriver:    volume.CloudMigrateNotSupported,
		FilesystemTrimDriver:  volume.FilesystemTrimNotSupported,
		FilesystemCheckDriver: volume.FilesystemCheckNotSupported,
		VerifyChecksumDriver:  volume.VerifyChecksumNotSupported,
		kv:                    kv,
		volumeChannel:         make(chan *api.Volume, 2),
	}

	inst.thisCluster, err = clustermanager.Inst()
	if err != nil {
		return nil, err
	}

	volumeInfo, err := inst.StoreEnumerator.Enumerate(&api.VolumeLocator{}, nil)
	if err == nil {
		for _, info := range volumeInfo {
			if info.Status == api.VolumeStatus_VOLUME_STATUS_NONE {
				info.Status = api.VolumeStatus_VOLUME_STATUS_UP
				inst.UpdateVol(info)
			}
		}
	}

	logrus.Println("Fake driver initialized")
	return inst, nil
}

// volumeGenerator periocally
func volumeGenerator(d *driver) {
	iter := 0
	for {
		sleepRand := rand.Intn(10)
		time.Sleep(time.Duration(sleepRand+1) * time.Second)
		result := rand.Int31()
		logrus.Infof("sending result %v with iteration %v", result, iter)
		response := api.Volume{
			Id: fmt.Sprintf("%v-%v", result, iter),
			Locator: &api.VolumeLocator{
				Name:         uuid.New(),
				VolumeLabels: make(map[string]string),
			},
		}
		d.volumeChannel <- &response
		iter += 1
	}
}

func (d *driver) StartVolumeWatcher() {
	return
}

func (d *driver) GetVolumeWatcher(locator *api.VolumeLocator, labels map[string]string) (chan *api.Volume, error) {
	go volumeGenerator(d)
	if d.volumeChannel == nil {
		d.volumeChannel = make(chan *api.Volume, 2)
	}
	return d.volumeChannel, nil
}

func (d *driver) StopVolumeWatcher() {
	return
}

func (d *driver) Name() string {
	return Name
}

func (d *driver) Type() api.DriverType {
	return Type
}

func (d *driver) Version() (*api.StorageVersion, error) {
	return &api.StorageVersion{
		Driver:  d.Name(),
		Version: "1.0.0-fake",
		Details: map[string]string{
			"example": "data",
		},
	}, nil
}

// Status diagnostic information
func (d *driver) Status() [][2]string {
	return [][2]string{}
}

func (d *driver) Inspect(ctx context.Context, volumeIDs []string) ([]*api.Volume, error) {
	volumes, err := d.StoreEnumerator.Inspect(nil, volumeIDs)
	if err != nil {
		return nil, err
	} else if err == nil && len(volumes) == 0 {
		return nil, kvdb.ErrNotFound
	}

	return volumes, err
}

//
// These functions below implement the volume driver interface.
//

func (d *driver) Create(
	ctx context.Context,
	locator *api.VolumeLocator,
	source *api.Source,
	spec *api.VolumeSpec) (string, error) {

	if spec.Size == 0 {
		return "", fmt.Errorf("Volume size cannot be zero")
	} else if spec.GetHaLevel() == 0 {
		return "", fmt.Errorf("HA level cannot be zero")
	}

	volumeID := strings.TrimSuffix(uuid.New(), "\n")

	if _, err := d.GetVol(volumeID); err == nil {
		return "", fmt.Errorf("volume with that id already exists")
	}

	// snapshot passes nil volumelabels
	if locator.VolumeLabels == nil {
		locator.VolumeLabels = make(map[string]string)
	}

	v := common.NewVolume(
		volumeID,
		api.FSType_FS_TYPE_XFS,
		locator,
		source,
		spec,
	)

	if err := d.CreateVol(v); err != nil {
		return "", err
	}
	return v.Id, nil
}

func (d *driver) Delete(ctx context.Context, volumeID string) error {
	_, err := d.GetVol(volumeID)
	if err != nil {
		logrus.Println(err)
		return err
	}

	err = d.DeleteVol(volumeID)
	if err != nil {
		logrus.Println(err)
		return err
	}

	return nil
}

func (d *driver) MountedAt(ctx context.Context, mountpath string) string {
	return ""
}

func (d *driver) Mount(ctx context.Context, volumeID string, mountpath string, options map[string]string) error {
	v, err := d.GetVol(volumeID)
	if err != nil {
		logrus.Println(err)
		return err
	}

	v.AttachPath = append(v.AttachPath, mountpath)
	return d.UpdateVol(v)
}

func (d *driver) Unmount(ctx context.Context, volumeID string, mountpath string, options map[string]string) error {
	v, err := d.GetVol(volumeID)
	if err != nil {
		return err
	}

	v.AttachPath = nil
	return d.UpdateVol(v)
}

func (d *driver) Snapshot(volumeID string, readonly bool, locator *api.VolumeLocator, noRetry bool) (string, error) {

	if len(locator.GetName()) == 0 {
		return "", fmt.Errorf("Name for snapshot must be provided")
	}

	volIDs := []string{volumeID}
	vols, err := d.Inspect(nil, volIDs)
	if err != nil {
		return "", nil
	}
	source := &api.Source{Parent: volumeID}
	logrus.Infof("Creating snap %s for vol %s", locator.Name, volumeID)
	newVolumeID, err := d.Create(context.TODO(), locator, source, vols[0].Spec)
	if err != nil {
		return "", nil
	}

	return newVolumeID, nil
}

func (d *driver) Restore(volumeID string, snapID string) error {
	if _, err := d.Inspect(correlation.TODO(), []string{volumeID, snapID}); err != nil {
		return err
	}

	return nil
}

func (d *driver) SnapshotGroup(groupID string, labels map[string]string, volumeIDs []string, deleteOnFailure bool) (*api.GroupSnapCreateResponse, error) {

	// We can return something here.
	return nil, volume.ErrNotSupported
}

func (d *driver) Attach(ctx context.Context, volumeID string, attachOptions map[string]string) (string, error) {
	return "/dev/fake/" + volumeID, nil
}

func (d *driver) Detach(ctx context.Context, volumeID string, options map[string]string) error {
	return nil
}

func (d *driver) CloudMigrateStart(request *api.CloudMigrateStartRequest) (*api.CloudMigrateStartResponse, error) {
	return &api.CloudMigrateStartResponse{TaskId: request.TaskId}, nil
}

func (d *driver) CloudMigrateCancel(request *api.CloudMigrateCancelRequest) error {
	return nil
}

func (d *driver) CloudMigrateStatus(request *api.CloudMigrateStatusRequest) (*api.CloudMigrateStatusResponse, error) {
	cml := make(map[string]*api.CloudMigrateInfoList, 0)
	cml["result"] = &api.CloudMigrateInfoList{}
	return &api.CloudMigrateStatusResponse{
		Info: cml,
	}, nil
}

func (d *driver) Set(volumeID string, locator *api.VolumeLocator, spec *api.VolumeSpec) error {
	v, err := d.GetVol(volumeID)
	if err != nil {
		return err
	}

	// Set locator
	if locator != nil {
		if len(locator.GetName()) != 0 {
			v.Locator.Name = locator.GetName()
		}

		if len(locator.GetVolumeLabels()) != 0 {
			volumeLabels := v.GetLocator().GetVolumeLabels()
			if volumeLabels == nil {
				volumeLabels = locator.GetVolumeLabels()
			} else {
				for key, val := range locator.GetVolumeLabels() {
					if len(val) == 0 {
						delete(volumeLabels, key)
					} else {
						volumeLabels[key] = val
					}
				}
			}
			v.Locator.VolumeLabels = volumeLabels
		}
	}

	// Set Spec
	if spec != nil {
		if spec.Size != 0 {
			v.Spec.Size = spec.Size
		}
		if spec.HaLevel > 0 && spec.HaLevel < 4 {
			v.Spec.HaLevel = spec.HaLevel
		}
		if spec.GetReplicaSet() != nil {
			v.Spec.ReplicaSet = spec.GetReplicaSet()
		}
		v.Spec.Scale = spec.Scale
		v.Spec.Sticky = spec.Sticky
		v.Spec.Shared = spec.Shared
		v.Spec.Sharedv4 = spec.Sharedv4
		v.Spec.Journal = spec.Journal
		if spec.SnapshotInterval != math.MaxUint32 {
			v.Spec.SnapshotInterval = spec.SnapshotInterval
		}
		v.Spec.IoProfile = spec.IoProfile
		v.Spec.SnapshotSchedule = spec.SnapshotSchedule
		v.Spec.Ownership = spec.Ownership
	}

	return d.UpdateVol(v)
}

func (d *driver) Shutdown() {}

func (d *driver) UsedSize(volumeID string) (uint64, error) {
	vols, err := d.Inspect(correlation.TODO(), []string{volumeID})
	if err == kvdb.ErrNotFound {
		return 0, fmt.Errorf("Volume not found")
	} else if err != nil {
		return 0, err
	} else if len(vols) == 0 {
		return 0, fmt.Errorf("Volume not found")
	}

	return uint64(12345), nil
}

func (d *driver) VolumeBytesUsedByNode(nodeMID string, volumes []uint64) (*api.VolumeBytesUsedByNode, error) {
	volusage := []*api.VolumeBytesUsed{}
	for _, id := range volumes {
		volusage = append(volusage, &api.VolumeBytesUsed{VolumeId: strconv.FormatUint(id, 10), TotalBytes: 12345})
	}
	return &api.VolumeBytesUsedByNode{
		NodeId:   nodeMID,
		VolUsage: volusage,
	}, nil
}

<<<<<<< HEAD
func (d *driver) Stats(ctx context.Context, volumeID string, cumulative bool) (*api.Stats, error) {
=======
func (d *driver) Stats(volumeID string, cumulative bool) (*api.Stats, error) {
>>>>>>> d3226fa6

	vols, err := d.Inspect(correlation.TODO(), []string{volumeID})
	if err == kvdb.ErrNotFound {
		return nil, fmt.Errorf("Volume not found")
	} else if err != nil {
		return nil, err
	} else if len(vols) == 0 {
		return nil, fmt.Errorf("Volume not found")
	}

	return &api.Stats{
		Reads:      uint64(12345),
		ReadMs:     uint64(1),
		ReadBytes:  uint64(1234567),
		Writes:     uint64(9876),
		WriteMs:    uint64(2),
		WriteBytes: uint64(7654321),
		IoProgress: uint64(987),
		IoMs:       uint64(3),
		BytesUsed:  uint64(1234567890),
		IntervalMs: uint64(4),
	}, nil
}

func (d *driver) CapacityUsage(
	volumeID string,
) (*api.CapacityUsageResponse, error) {
	vols, err := d.Inspect(correlation.TODO(), []string{volumeID})
	if err == kvdb.ErrNotFound {
		return nil, fmt.Errorf("Volume not found")
	} else if err != nil {
		return nil, err
	} else if len(vols) == 0 {
		return nil, fmt.Errorf("Volume not found")
	}

	return &api.CapacityUsageResponse{CapacityUsageInfo: &api.CapacityUsageInfo{
		ExclusiveBytes: int64(123456),
		SharedBytes:    int64(654321),
		TotalBytes:     int64(653421),
	}}, nil

}

func (d *driver) CredsCreate(
	params map[string]string,
) (string, error) {

	// Convert types
	converted := make(map[string]interface{})
	for k, v := range params {
		converted[k] = v
	}
	id := uuid.New()
	_, err := d.kv.Put(credsKeyPrefix+"/"+id, &fakeCred{
		Id:     id,
		Params: converted,
	}, 0)
	if err != nil {
		return "", err
	}

	return id, nil
}

func (d *driver) CredsDelete(
	uuid string,
) error {
	d.kv.Delete(credsKeyPrefix + "/" + uuid)
	return nil
}

func (d *driver) CredsEnumerate() (map[string]interface{}, error) {

	kvp, err := d.kv.Enumerate(credsKeyPrefix)
	if err != nil {
		return nil, err
	}
	creds := make(map[string]interface{}, len(kvp))
	for _, v := range kvp {
		elem := &fakeCred{}
		if err := json.Unmarshal(v.Value, elem); err != nil {
			return nil, err
		}
		creds[elem.Id] = elem.Params
	}

	return creds, nil
}

func (d *driver) CredsValidate(uuid string) error {

	// All we can do here is just to check if it exists
	_, err := d.kv.Get(credsKeyPrefix + "/" + uuid)
	if err != nil {
		return fmt.Errorf("Credential id %s not found", uuid)
	}
	return nil
}

// CloudBackupCreate uploads snapshot of a volume to the cloud
func (d *driver) CloudBackupCreate(
	input *api.CloudBackupCreateRequest,
) (*api.CloudBackupCreateResponse, error) {
	name, _, err := d.cloudBackupCreate(input)
	if err == nil {
		resp := &api.CloudBackupCreateResponse{Name: name}
		return resp, err
	}
	return nil, err
}

// cloudBackupCreate uploads snapshot of a volume to the cloud and returns the
// backup task id
func (d *driver) cloudBackupCreate(input *api.CloudBackupCreateRequest) (string, string, error) {

	// Confirm credential id
	if err := d.CredsValidate(input.CredentialUUID); err != nil {
		return "", "", err
	}

	// Get volume info
	vols, err := d.Inspect(correlation.TODO(), []string{input.VolumeID})
	if err != nil {
		return "", "", fmt.Errorf("Volume id not found")
	}
	if len(vols) < 1 {
		return "", "", fmt.Errorf("Internal error. Volume found but no data returned")
	}
	vol := vols[0]
	if vol.GetSpec() == nil {
		return "", "", fmt.Errorf("Internal error. Volume has no specificiation")
	}

	taskId := uuid.New()
	// Save cloud backup
	cloudId := uuid.New()
	clusterInfo, err := d.thisCluster.Enumerate()
	if err != nil {
		return "", "", err
	}
	_, err = d.kv.Put(backupsKeyPrefix+"/"+taskId, &fakeBackups{
		Volume:    *vol,
		ClusterId: clusterInfo.Id,
		Status: api.CloudBackupStatus{
			ID:             cloudId,
			OpType:         api.CloudBackupOp,
			Status:         api.CloudBackupStatusDone,
			BytesDone:      vol.GetSpec().GetSize(),
			StartTime:      time.Now(),
			CompletedTime:  time.Now().Local().Add(1 * time.Second),
			NodeID:         clusterInfo.NodeId,
			CredentialUUID: input.CredentialUUID,
			SrcVolumeID:    input.VolumeID,
		},
		Info: api.CloudBackupInfo{
			ID:            cloudId,
			SrcVolumeID:   input.VolumeID,
			SrcVolumeName: vol.GetLocator().GetName(),
			Timestamp:     time.Now(),
			Metadata: map[string]string{
				"fake": "backup",
			},
			Status: string(api.CloudBackupStatusDone),
		},
	}, 0)
	if err != nil {
		return "", "", err
	}
	return taskId, cloudId, nil
}

func (d *driver) backupEntry(Id string, op api.CloudBackupOpType) (*fakeBackups, string, error) {
	var backup *fakeBackups
	kvp, err := d.kv.Enumerate(backupsKeyPrefix)
	if err != nil {
		return nil, "", err
	}
	found := false
	id := ""
	for _, v := range kvp {
		if err := json.Unmarshal(v.Value, &backup); err != nil {
			return nil, "", err
		}
		if backup.Status.OpType != op {
			continue
		}
		if backup.Status.ID == Id {
			found = true
			id = v.Key
			break
		}
	}
	if !found {
		return nil, "", fmt.Errorf("Failed to find backup")
	}
	return backup, id, nil

}

// CloudBackupRestore downloads a cloud backup and restores it to a volume
func (d *driver) CloudBackupRestore(
	input *api.CloudBackupRestoreRequest,
) (*api.CloudBackupRestoreResponse, error) {

	// Confirm credential id
	if err := d.CredsValidate(input.CredentialUUID); err != nil {
		return nil, err
	}
	backup, _, err := d.backupEntry(input.ID, api.CloudBackupOp)
	if err != nil {
		return nil, err
	}

	volid, err := d.Create(context.TODO(), &api.VolumeLocator{Name: input.RestoreVolumeName}, &api.Source{}, backup.Volume.GetSpec())
	if err != nil {
		return nil, err
	}
	vols, err := d.Inspect(correlation.TODO(), []string{volid})
	if err != nil {
		return nil, fmt.Errorf("Volume id not found")
	}
	if len(vols) < 1 {
		return nil, fmt.Errorf("Internal error. Volume found but no data returned")
	}
	vol := vols[0]
	if vol.GetSpec() == nil {
		return nil, fmt.Errorf("Internal error. Volume has no specificiation")
	}

	cloudId := uuid.New()
	clusterInfo, err := d.thisCluster.Enumerate()
	if err != nil {
		return nil, err
	}
	_, err = d.kv.Put(backupsKeyPrefix+"/"+cloudId, &fakeBackups{
		Volume:    *vol,
		ClusterId: clusterInfo.Id,
		Status: api.CloudBackupStatus{
			ID:             cloudId,
			OpType:         api.CloudRestoreOp,
			Status:         api.CloudBackupStatusDone,
			BytesDone:      vol.GetSpec().GetSize(),
			StartTime:      time.Now(),
			CompletedTime:  time.Now().Local().Add(1 * time.Second),
			NodeID:         clusterInfo.NodeId,
			CredentialUUID: input.CredentialUUID,
			SrcVolumeID:    volid,
		},
	}, 0)
	if err != nil {
		return nil, err
	}

	return &api.CloudBackupRestoreResponse{
		RestoreVolumeID: volid,
	}, nil

}

// CloudBackupDelete deletes the specified backup in cloud
func (d *driver) CloudBackupDelete(input *api.CloudBackupDeleteRequest) error {

	// Confirm credential id
	if err := d.CredsValidate(input.CredentialUUID); err != nil {
		return err
	}

	_, id, err := d.backupEntry(input.ID, api.CloudBackupOp)
	if err != nil {
		return err
	}
	//_, err := d.kv.Delete(backupsKeyPrefix + "/" + id)
	_, err = d.kv.Delete(id)
	return err
}

// CloudBackupEnumerate enumerates the backups for a given cluster/credential/volumeID
func (d *driver) CloudBackupEnumerate(input *api.CloudBackupEnumerateRequest) (*api.CloudBackupEnumerateResponse, error) {

	// Confirm credential id
	if err := d.CredsValidate(input.CredentialUUID); err != nil {
		return nil, err
	}

	backups := make([]api.CloudBackupInfo, 0)
	kvp, err := d.kv.Enumerate(backupsKeyPrefix)
	if err != nil {
		return nil, err
	}
	for _, v := range kvp {
		elem := &fakeBackups{}
		if err := json.Unmarshal(v.Value, elem); err != nil {
			return nil, err
		}
		if elem.Status.OpType == api.CloudRestoreOp {
			continue
		}

		if len(input.SrcVolumeID) == 0 && len(input.ClusterID) == 0 {
			backups = append(backups, elem.Info)
		} else if input.SrcVolumeID == elem.Info.SrcVolumeID {
			backups = append(backups, elem.Info)
		} else if input.ClusterID == elem.ClusterId {
			backups = append(backups, elem.Info)
		}
	}

	return &api.CloudBackupEnumerateResponse{
		Backups: backups,
	}, nil
}

// CloudBackupDelete deletes all the backups for a given volume in cloud
func (d *driver) CloudBackupDeleteAll(input *api.CloudBackupDeleteAllRequest) error {
	// Confirm credential id
	if err := d.CredsValidate(input.CredentialUUID); err != nil {
		return err
	}

	// Get volume info
	if len(input.SrcVolumeID) != 0 {
		vols, err := d.Inspect(correlation.TODO(), []string{input.SrcVolumeID})
		if err != nil {
			return fmt.Errorf("Volume id not found")
		}
		if len(vols) < 1 {
			return fmt.Errorf("Internal error. Volume found but no data returned")
		}
		vol := vols[0]
		if vol.GetSpec() == nil {
			return fmt.Errorf("Internal error. Volume has no specificiation")
		}
	}

	kvp, err := d.kv.Enumerate(backupsKeyPrefix)
	if err != nil {
		return err
	}
	for _, v := range kvp {
		elem := &fakeBackups{}
		if err := json.Unmarshal(v.Value, elem); err != nil {
			return err
		}
		if elem.Status.OpType == api.CloudRestoreOp {
			continue
		}
		if len(input.SrcVolumeID) == 0 && len(input.ClusterID) == 0 {
			_, err = d.kv.Delete(v.Key)
		} else if input.SrcVolumeID == elem.Volume.GetId() {
			_, err = d.kv.Delete(v.Key)
		} else if input.ClusterID == elem.ClusterId {
			_, err = d.kv.Delete(v.Key)
		}
		if err != nil {
			return err
		}
	}

	return nil
}

// CloudBackupStatus indicates the most recent status of backup/restores
func (d *driver) CloudBackupStatus(input *api.CloudBackupStatusRequest) (*api.CloudBackupStatusResponse, error) {

	clusterInfo, err := d.thisCluster.Enumerate()
	if err != nil {
		return nil, fmt.Errorf("Failed to get cluster information: %v", err)
	}

	statuses := make(map[string]api.CloudBackupStatus)

	kvps, err := d.kv.Enumerate(backupsKeyPrefix)
	if err != nil {
		return nil, err
	}

	for _, v := range kvps {
		elem := &fakeBackups{}
		if err := json.Unmarshal(v.Value, elem); err != nil {
			return nil, err
		}
		splitKey := strings.Split(v.Key, "/")
		id := splitKey[len(splitKey)-1]
		if input.ID != "" && id == input.ID {
			statuses[id] = elem.Status
			break
		}
		if len(input.SrcVolumeID) == 0 && !input.Local {
			statuses[id] = elem.Status
		} else if input.SrcVolumeID == elem.Volume.GetId() {
			statuses[id] = elem.Status
		} else if input.Local && clusterInfo.NodeId == elem.Status.NodeID {
			statuses[id] = elem.Status
		}
	}

	return &api.CloudBackupStatusResponse{
		Statuses: statuses,
	}, nil
}

// CloudBackupCatalog displays listing of backup content
func (d *driver) CloudBackupCatalog(input *api.CloudBackupCatalogRequest) (*api.CloudBackupCatalogResponse, error) {
	// Confirm credential id
	if err := d.CredsValidate(input.CredentialUUID); err != nil {
		return nil, err
	}

	// Get the cloud data
	_, _, err := d.backupEntry(input.ID, api.CloudBackupOp)
	if err != nil {
		return nil, err
	}
	return &api.CloudBackupCatalogResponse{
		Contents: []string{
			"/one/two/three.gz",
			"/fake.img",
		},
	}, nil

}

// CloudBackupHistory displays past backup/restore operations on a volume
func (d *driver) CloudBackupHistory(input *api.CloudBackupHistoryRequest) (*api.CloudBackupHistoryResponse, error) {

	kvps, err := d.kv.Enumerate(backupsKeyPrefix)
	if err != nil {
		return nil, err
	}
	items := make([]api.CloudBackupHistoryItem, 0)
	for _, v := range kvps {

		elem := &fakeBackups{}
		if err := json.Unmarshal(v.Value, elem); err != nil {
			return nil, err
		}

		if elem.Status.OpType == api.CloudRestoreOp {
			continue
		}

		if len(input.SrcVolumeID) == 0 {
			items = append(items, api.CloudBackupHistoryItem{
				SrcVolumeID: elem.Info.SrcVolumeID,
				Timestamp:   elem.Status.CompletedTime,
				Status:      string(elem.Status.Status),
			})
		} else if input.SrcVolumeID == elem.Info.SrcVolumeID {
			items = append(items, api.CloudBackupHistoryItem{
				SrcVolumeID: elem.Info.SrcVolumeID,
				Timestamp:   elem.Status.CompletedTime,
				Status:      string(elem.Status.Status),
			})
		}
	}

	return &api.CloudBackupHistoryResponse{
		HistoryList: items,
	}, nil
}

// CloudBackupStateChange allows a current backup state transitions(pause/resume/stop)
func (d *driver) CloudBackupStateChange(input *api.CloudBackupStateChangeRequest) error {

	if len(input.Name) == 0 {
		return fmt.Errorf("Name of the task must be provided")
	}

	resp, err := d.CloudBackupStatus(&api.CloudBackupStatusRequest{
		ID: input.Name,
	})
	if err != nil {
		return err
	}

	for _, status := range resp.Statuses {
		save := false
		if status.Status == api.CloudBackupStatusPaused {
			save = true
			if input.RequestedState == api.CloudBackupRequestedStateResume {
				status.Status = api.CloudBackupStatusActive
			} else if input.RequestedState == api.CloudBackupRequestedStateStop {
				status.Status = api.CloudBackupStatusStopped
			}
		} else if status.Status == api.CloudBackupStatusActive {
			save = true
			if input.RequestedState == api.CloudBackupRequestedStatePause {
				status.Status = api.CloudBackupStatusPaused
			} else if input.RequestedState == api.CloudBackupRequestedStateStop {
				status.Status = api.CloudBackupStatusStopped
			}
		}

		if save {
			var elem *fakeBackups
			_, err := d.kv.GetVal(backupsKeyPrefix+"/"+input.Name, &elem)
			if err != nil {
				return err
			}
			elem.Status = status
			_, err = d.kv.Update(backupsKeyPrefix+"/"+input.Name, elem, 0)
			if err != nil {
				return err
			}
		}
	}

	return nil
}

// CloudBackupSchedCreate creates a schedule backup volume to cloud
func (d *driver) CloudBackupSchedCreate(
	input *api.CloudBackupSchedCreateRequest,
) (*api.CloudBackupSchedCreateResponse, error) {

	// Confirm credential id
	if err := d.CredsValidate(input.CredentialUUID); err != nil {
		return nil, err
	}

	// Check volume
	vols, err := d.Inspect(correlation.TODO(), []string{input.SrcVolumeID})
	if err != nil {
		return nil, fmt.Errorf("Volume id not found")
	}
	if len(vols) < 1 {
		return nil, fmt.Errorf("Internal error. Volume found but no data returned")
	}
	vol := vols[0]
	if vol.GetSpec() == nil {
		return nil, fmt.Errorf("Internal error. Volume has no specificiation")
	}

	id := uuid.New()
	_, err = d.kv.Put(schedPrefix+"/"+id, &fakeSchedules{
		Id: id,
		Info: api.CloudBackupScheduleInfo{
			SrcVolumeID:    input.SrcVolumeID,
			CredentialUUID: input.CredentialUUID,
			Schedule:       input.Schedule,
			MaxBackups:     input.MaxBackups,
		},
	}, 0)
	if err != nil {
		return nil, err
	}

	return &api.CloudBackupSchedCreateResponse{
		UUID: id,
	}, nil
}

// CloudBackupSchedDelete delete a volume backup schedule to cloud
func (d *driver) CloudBackupSchedDelete(input *api.CloudBackupSchedDeleteRequest) error {
	d.kv.Delete(schedPrefix + "/" + input.UUID)
	return nil
}

// CloudBackupSchedEnumerate enumerates the configured backup schedules in the cluster
func (d *driver) CloudBackupSchedEnumerate() (*api.CloudBackupSchedEnumerateResponse, error) {
	kvp, err := d.kv.Enumerate(schedPrefix)
	if err != nil {
		return nil, err
	}
	schedules := make(map[string]api.CloudBackupScheduleInfo, len(kvp))
	for _, v := range kvp {
		elem := &fakeSchedules{}
		if err := json.Unmarshal(v.Value, elem); err != nil {
			return nil, err
		}
		schedules[elem.Id] = elem.Info
	}

	return &api.CloudBackupSchedEnumerateResponse{
		Schedules: schedules,
	}, nil
}

func (d *driver) Catalog(volumeID, path, depth string) (api.CatalogResponse, error) {
	return api.CatalogResponse{
		Root: &api.Catalog{
			Name:         "",
			Path:         "/var/lib/osd/catalog/12345678",
			Type:         "Directory",
			Size:         4096,
			LastModified: &timestamp.Timestamp{},
		},
		Report: &api.Report{
			Directories: 0,
			Files:       0,
		},
	}, nil
}

func (d *driver) VolService(volumeID string, vtreq *api.VolumeServiceRequest) (*api.VolumeServiceResponse, error) {
	return nil, volume.ErrNotSupported
}<|MERGE_RESOLUTION|>--- conflicted
+++ resolved
@@ -418,12 +418,7 @@
 	}, nil
 }
 
-<<<<<<< HEAD
 func (d *driver) Stats(ctx context.Context, volumeID string, cumulative bool) (*api.Stats, error) {
-=======
-func (d *driver) Stats(volumeID string, cumulative bool) (*api.Stats, error) {
->>>>>>> d3226fa6
-
 	vols, err := d.Inspect(correlation.TODO(), []string{volumeID})
 	if err == kvdb.ErrNotFound {
 		return nil, fmt.Errorf("Volume not found")
